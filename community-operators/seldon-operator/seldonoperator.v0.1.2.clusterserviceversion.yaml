#! validate-crd: deploy/chart/templates/0000_30_02-clusterserviceversion.crd.yaml
#! parse-kind: ClusterServiceVersion
apiVersion: operators.coreos.com/v1alpha1
kind: ClusterServiceVersion
metadata:
  name: seldonoperator.v0.1.2
  namespace: seldon-operator-system
  annotations:
    capabilities: Seamless Upgrades
    categories: "Logging & Tracing"
    description: The Seldon operator for management, monitoring and operations of machine learning systems through the Seldon Engine. Once installed, the Seldon Operator provides multiple functions which facilitate the productisation, monitoring and maintenance of machine learning systems at scale.
    containerImage: seldonio/seldon-core-operator:0.2.8-SNAPSHOT
    createdAt: 2019-05-21T15:00:00Z
    repository: https://github.com/SeldonIO/seldon-operator
    alm-examples: '[{"apiVersion": "machinelearning.seldon.io/v1alpha2","kind": "SeldonDeployment","metadata": {"labels": {"app": "seldon"},"name": "seldon-model"},"spec": {"name": "test-deployment","oauth_key": "oauth-key","oauth_secret": "oauth-secret","predictors": [{"componentSpecs": [{"spec": {"containers": [{"image": "seldonio/mock_classifier:1.0","imagePullPolicy": "IfNotPresent","name": "classifier","resources": {"requests": {"memory": "1Mi"}}}],"terminationGracePeriodSeconds": 1}}],"graph": {"children": [],"name": "classifier","endpoint": {"type" : "REST"},"type": "MODEL"},"name": "example","replicas": 1,"labels": {"version" : "v1"}}]}}]'
    certified: "false"
    support: Clive Cox
spec:
  displayName: Seldon Operator
  minKubeVersion: 1.13.0
  description: |
    The Seldon operator enables for native operation of production machine learning workloads, including monitoring and operations of language-agnostic models with the benefits of real-time metrics and log analysis.
       
    ## Installation
    In order to install the Seldon Operator you need to make sure you create a secret in the namespace. You can do so by creating a file called `seldon-operator-secret.yaml` with the following contents:
    ```
    apiVersion: v1
    kind: Secret
    metadata:
      name: seldon-operator-webhook-server-secret
      namespace: default

    ```
    ## Deploy a model
    Once it's deployed you can basically run a SeldonDeployment which is a graph definition of your production machine learning pipeline. An example of this model would be the following:
    ```
    apiVersion: machinelearning.seldon.io/v1alpha2
    kind: SeldonDeployment
    metadata:
      labels:
        app: seldon
      name: seldon-model
    spec:
      name: test-deployment
      oauth_key: oauth-key
      oauth_secret: oauth-secret
      predictors:
      - componentSpecs:
        - spec:
            containers:
            - image: seldonio/mock_classifier:1.0
              imagePullPolicy: IfNotPresent
              name: classifier
              resources:
                requests:
                  memory: 1Mi
            terminationGracePeriodSeconds: 1
        graph:
          children: []
          name: classifier
          endpoint:
            type: REST
          type: MODEL
        name: example
        replicas: 1
        labels:
          version: v1

    ```
  keywords: ['mlops', 'aiops', 'production', 'monitoring']

  maintainers:
  - name: Seldon Technologies
    email: hello@seldon.io

  provider:
    name: Seldon Technologies

  version: 0.1.2
  maturity: alpha

  icon:
  - mediatype: image/jpeg
    base64data: >- 
      /9j/4AAQSkZJRgABAQEAYABgAAD/2wBDAAMCAgMCAgMDAwMEAwMEBQgFBQQEBQoHBwYIDAoMDAsKCwsNDhIQDQ4RDgsLEBYQERMUFRUVDA8XGBYUGBIUFRT/2wBDAQMEBAUEBQkFBQkUDQsNFBQUFBQUFBQUFBQUFBQUFBQUFBQUFBQUFBQUFBQUFBQUFBQUFBQUFBQUFBQUFBQUFBT/wAARCAChAegDASIAAhEBAxEB/8QAHwAAAQUBAQEBAQEAAAAAAAAAAAECAwQFBgcICQoL/8QAtRAAAgEDAwIEAwUFBAQAAAF9AQIDAAQRBRIhMUEGE1FhByJxFDKBkaEII0KxwRVS0fAkM2JyggkKFhcYGRolJicoKSo0NTY3ODk6Q0RFRkdISUpTVFVWV1hZWmNkZWZnaGlqc3R1dnd4eXqDhIWGh4iJipKTlJWWl5iZmqKjpKWmp6ipqrKztLW2t7i5usLDxMXGx8jJytLT1NXW19jZ2uHi4+Tl5ufo6erx8vP09fb3+Pn6/8QAHwEAAwEBAQEBAQEBAQAAAAAAAAECAwQFBgcICQoL/8QAtREAAgECBAQDBAcFBAQAAQJ3AAECAxEEBSExBhJBUQdhcRMiMoEIFEKRobHBCSMzUvAVYnLRChYkNOEl8RcYGRomJygpKjU2Nzg5OkNERUZHSElKU1RVVldYWVpjZGVmZ2hpanN0dXZ3eHl6goOEhYaHiImKkpOUlZaXmJmaoqOkpaanqKmqsrO0tba3uLm6wsPExcbHyMnK0tPU1dbX2Nna4uPk5ebn6Onq8vP09fb3+Pn6/9oADAMBAAIRAxEAPwD9U6KKKACiiigAooooAKKKKACiiigAooooAKKKKACiiigAooooAKKKKACiiigAooooAKKKKACiiigAooooAKKKKACiiigAooooAKKKKACiiigAooooAKKKKACiiigAooooAKKKKACiiigAooooAKKKKACiiigAooooAKKKKACiiigAooooAKKKKACiiigAooooAKKKKACiiigAooooAKKKKACiiigAooooAKKKKACiiigAooooAKKKKACiiigAooooAKKKKACiiigAooooAKKKKACiiigAooooAKKKKACiiigAooooAKKKKACiiigAooooAKKKKACiiigAooooAKKKKACiio7i4is7eWeeVIYIlLySSMFVFAySSegA70CbUVdklFeKeKv2o9E0i9Nvo+nTa2qMQ9w0vkRHgfcJVi3ORyB04yDWZp/7WlpJdot94bmtrU53SW92JXHHGFKKDz/tCvSjl2KlHmUPy/Lc+Bq8fcNUazw8sYuZO2ik1/4EouNvO9j36isnwx4q0vxjpKajpF2l5asxQsoIZGHVWU8qenB7EHoRV+9vbfTbOe7u54rW0t42lmnmcJHGijLMzHgAAEknpivPcZKXK1qfc0a1LEU41qMlKMldNO6a7plfXNcsPDOj3eq6pdx2On2kZlmuJjhUUd//AK3Uk4FfKXjH/goFZWmoXNt4Z8LtqFqjbYr+/uTF5mDyfKCk4PbLA+oHSvJv2n/2kpvi9qx0XQ5JIPCFnJmPIKNfSD/lq4PIX+6p57nBOF7j4A/sX2/jDwzF4g8cTX9it2BJZadaOsb+URw8pZSfmyCFGCAMk84H7DgeHMsyXALMOIk+aW0NdPkmm331slvqcM69SrPkofeei/C/9uTw14x1iPTPEemN4UlmZUgu2uRPbMx4/eNtUx84wSCvXLDHP0xX5j/tK/Bqy+Cfj6DSNMvbi+027skvIWu9plTLMjIxUANyhIO0cMBzgk/cn7L/AIrvfGXwN8MX+pTNcXyRSWskzZy4ileNCSep2KuT3OTXk8UZFl+HwVDNsquqVR2s76XTaavr0d7t67GuHrTlN06m6PVKKKK/MjvCiiigAooooAKKKKACiiigAooooAKKKKACiiigAooooAKKKKACiiigAooooAKKKKACiiigAooooAKKKKACiiigAooooAKKKKACiiigAooooAKKKKACiiigAooooAKKKKACiiigAr56/am8bTQ/YPC1uzJHKgvLplON43ERpwemVLEEdQhHSvoWvkf9paxls/idLLI+5Lq0hmjH91QCmPzRj+NexlMIzxK5ump+U+JmMr4Th2aoac8oxk/7ru399kvmWvg/8Bf+E+0z+2dWu5bLSndkgjtgPNmxkFtxBCqG46EnDdOCeu8Xfss2UWizS+G7+8l1KMblt750KTAfwhgq7W9CcjPBxnI9C+Bms2msfDHRvsoVDaxm1mjU/dkU8592BDf8CrvqvEZhiYYiVnZJ7HFkfAvD2KyOhz0lOVSCbnd815K912s9lbpqnrf4t+Dfjm48CeOLNmmMWm3ki219HI+yPYTgO2RxsJ3Z64DDIDGug/bAsfiz418zSNE8MXp8EWzIZGsJI5ptRk4IZokYyeWp6Lt6jccnbtxfjx4ZPhn4l6mFBEF+RfxZYEnzCd/0/eB8D0Ar6f8AhV4qPjHwDo+pSSGS6MPk3BYgsZU+VicdNxG7Howr6GOPWW4ijmtKlGb/AL19H0as1qtVd3t2vY8Dw6r1sHicbwzipu9KTcfRPllbyfuyS82+5+V15p+q+ENaSK/sLjTNStXWT7Pf2xV1IORujccj2Iwa9s8O/twfE7RI5lvLjS9fMhBVtRsgpjxnhfIMY5/2s9K/QjUtLs9asZrLULSC+s5htkt7mNZI3Gc4ZWBB/GvNte/Ze+FniS8F1d+DbKGUIE22Dy2ceB/sQsi5564zX10uN8pzOKjm2B5rdVaX3X5Wr+v3n7b9UqU/4cz8+vFfizxb8fviFFc3Ubaprl8y21rZ2keEjTJKxxrnhFyxyT6lj1NfpJ8Gfh+fhb8MdA8MvMLi4soCZ5FOVMzu0km04GVDuwXIBwBnmneAfg/4N+F4mPhjQLXTJptwe4y0s7KduU82Qs+zKKduduRnGa7KvlOJeJqeb0qeCwVL2dCnqlpdu1lotFZX0u9zow+HdJuc3dsKKKK+AO0KK/Pz/gqB+3h4g/Z5Gm/Dj4fSDT/GGr2a6he66yrI2n2hkZESFSCvmyGN8sw+RBlQWdXj/JybVPiv8XrmXWJbvxl41uEIhk1B5Lu/dSBkIZMsRwehPegD+maiv5l/+FffFX/oWvGH/gBd/wDxNH/Cvvir/wBC14w/8ALv/wCJoA/poor+Zf8A4V98Vf8AoWvGH/gBd/8AxNfpL/wR/wBF+N2i+KfFcXiy18TWHwx/soG1t/EEU0cBvzcDY1qJhn7gufM8rjJj35OzAB+odFfOf/BQ7x54h+Gf7HHxG8Q+FtWudC1y3hs4INQs22TQrNe28MhRuqMY5HAYYZScqQQCPwI0eTxj4y1KaLSm1zXL8q1xLHZma4l27gGdguTjLDJPcj1oA/qDor+Zf/hX3xV/6Frxh/4AXf8A8TR/wr74q/8AQteMP/AC7/8AiaAP6aKK/mX/AOFffFX/AKFrxh/4AXf/AMTX63/8EjdP+Mml/DXxjb/EqHxFa+GUuLMeGrfxIjpKn7uQ3HkiUeYICptdv/LPO/Zz5lAH3zRXj37YHjrV/hr+zD8S/Emg3Bs9ZsdFnNpdKSGgkYbBIpHRl3bh7gda/Ln/AIJO/HTx1eftWf8ACO6p4n1bW9I8RWN9Ne2up381whuFRZvtIVmI84mLaXOSVZhQB+09FFFABRRRQAUV8s/8FMviJ4g+Gf7IPirVPDGqXWiatNc2Vmmo2M7Q3ECPcJvMbqQVJUFcjsxr8G/DXhfxP481Ce28P6Rq/iK+RDPLDpttLdSKuQC7BASBkgZPcigD+oqiv5mf+FC/Ff8A6J14y/8ABHd//G6nsfiL8YPgizaRZ+J/G/gFm+ZrGC/vNNJ9ygZfbtQB/S/RX4yfs6f8FiviD4L1OOw+LVnH4+0CRyW1Kyt4rTU7UHYBtCBIZkUK52MqMWfJlwAtfr18P/iD4d+Kng3SvFnhPVrfXPD2qQie0vrYna65IIIIDKysCrIwDKylWAIIoA6GiivAf2uv2yvBv7IfhCC/1xJNY8RagrjSvD9pIEmuio5d3IPlRAkAuQTzwrHigD36sfUPGXh/SL5LO+1zTbK8Y4W3uLuOOQ/RSc1/Pd8d/wBt74z/ALTOoS2mv+Jrq20e7/cp4Y8P77WwYMVxG0SsWnyygjzWkIJOCBxWJZfsZ/HfULOW5i+D/jRY4vvLNolxE5+iOoZvwBoA/pCVlkUMpDKwyGByCKdX81Xh7xl8Y/2T/FwTT7zxX8MddYw3cun3Mc9ibhVJMZmtpAFmTO7AkVlOWGDk1+p37CP/AAVCsfjfqmk/Dz4nR22h+OZ0W3sNbjIjs9Zn6CNkwBBO4xhR8kjbguwlI2AP0Hoor8qv+C0Xxg8W+HfEngHwXo+t3uj6Fc6fNqN5DYXMkP2yQzKqCbawDqnlZUEcFmPPGAD9VaK+Uf8AgmL8TPEfxS/ZI0DUvFOqXWt6taX15YnUb6Z5rieNJSyGR2JLEB9uT2Va+rqACivz4/4Kn/twaz8C9Lsfhl4Bvjpvi/XLQ3Wo6xA5WfTLNiURYSB8s0pV/nB3RqmQAzo6fkTa+HPHN9pF58RbbS/ENxpdnfg3PiyK3naCC8LIw33YG1Zd0kbctuy6nuKAP6faK/OP/glN+234o+NF1q/wv+IGpXGva7pliNR0rWrooZZrWMxxSQTPkNJIpdHVyGZgZS7fKM/o5QAUUUUAFFFFABRRRQAUUUUAFFFFABRRRQAV5v8AG/4YP8RvDsTWIQazYlnt97YEqkfNHnOAThSCe644BJr0iitqNWVGaqQ3R5mZ5bh83wdTA4uN4TVn+aa809V5o+FtL13xP8MNauI7We70S/XCzW8i4DcHG9GBVuGJBIPXIr1vwv8AtWXEbJF4h0dJkzzc6cdrAY/55scE577h16V71r/hfSPFNr9n1fTbbUIwrKvnxhmTcMEo3VT7qQeBXk/ij9lvQtSZ5dEvrjR5Cc+TIPPhAC4wMkMMnnJZu/FfQfXcHi/95hZ9/wDhtT8K/wBUOK+GG3w/i/aUr35HZf8Aksrw9WnFve3bkfjv4s8M/EfwzpmraNqKPqFhL5ctpKBFL5cgyflbBfayqPk3AbmPvV/9lLxOVm1nw9ISVYC/hG0YBGEkyeuTmPA9jXn/AIm+AvjLwzlv7MOqwcDztMJm5PbZgPx67ce9cv4R8UXngfxLaaxZxxvd2pYCO4UlTuUoQQCD0Y969L6vSq4SVCjLmXTy6n59LPsyyziijnObYd0ZuymrNKStytpO9/ds9G02rn3nRXi/hn9qLw9qhEes2dzokhJ/eL/pEIAHGSoDZPptx716voviHS/EdqbjS9QttQhGAzW8qvtJGcNg8HHY818hVw1ah/Ei1/Xc/qnK+IMqzpXwGIjN9r2l/wCAu0l9xo0UUVzH0AUUUUAfh1/wWA+GmreEv2rpvFNyskmj+LNNtriyuNjCNXgiS3lgDHgsvlxyEDoJ09a92/YV/wCCovw48A/C/wAM/DT4haMfBKaHafZLfXdKtWmsbkAuxkmhjUyRyuSCzKsgd2d2KZxX6NfF74MeC/j14Lm8KePNBt/EOhySpcCCZnjeKVM7ZI5EKvG4BZdysCVZlOVZgfy4+P8A/wAEXvE+gPc6l8IfEkXijT1Uuuh6+6W1+MBAFScAQyknecuIQoAHzHmgD9YfB/jbw98QtCh1rwtrum+I9HmZljv9Ju47mBmU4ZQ6EjIPBGcg1t1/NXLb/GH9j/4hhmTxN8MfFMeVVx5lr9qiSUZAI+S5gLxjpvjfb/EK+zPgJ/wWe8aeGfsmm/Ffw7b+M7AMqya3pASy1BVLsXdogBBKQpVVVRCPl5Ykk0AfsRRXhvwD/bU+EH7SEdrB4Q8W2y67MgJ8Pap/omoq2wuyLEx/elVVizQl1GD81e5UAfKv/BUf/kxP4m/9wz/06WlfAH/BFT/k6bxT/wBiZdf+l1jX3/8A8FR/+TE/ib/3DP8A06WlfhD4J+IXir4a6rLqfhHxLrHhXUpoTbSXmiX8tnM8RZWMZeNlJUsiHbnGVB7CgD+oiiv5rP8AhrH43/8ARZPiB/4VF9/8do/4ax+N/wD0WT4gf+FRff8Ax2gD+lOivzD/AOCQHxu+M3xO8SeNtM8W6zq/i7wHa2guV1jXriS7mttRLxKkEc8jFyrxeYzR/MFMakbC58z9PKAPn79v7/kzX4sf9gZv/Q0r8nP+CTP/ACet4X/7B+of+kz1+sf7f3/JmvxY/wCwM3/oaV+Tn/BJn/k9bwv/ANg/UP8A0megD95KKKKACiiigD40/wCCtv8AyZb4g/7Cen/+jxXxf/wRP/5OL8af9ipJ/wClltX2h/wVt/5Mt8Qf9hPT/wD0eK+L/wDgif8A8nF+NP8AsVJP/Sy2oA/ZuqmraRY+INLu9M1Syt9S028iaC5s7uJZYZo2GGR0YEMpBIIIwc1booA/Lb/goh/wTL8P6d4P1f4pfCDTbfQZNJhn1DXvDMcmy2mt13SyXNqGOImjXcTCuEKKPLCsmyXwr/gk3+09efCX452/w71W+YeDvG0otkhmmIitdT24glRcH5pSqwEDbuLxFjiMCv2+r+ZzxFI3wJ/aH1STwpepeP4N8UytpN64Eiym0uz5EhHRgfLU++aAP6UvEXiDTvCfh/U9c1e7jsNJ0y1lvby6lzshhjQvI7eyqpJ+lfzl/GL4neM/2zv2i5tWMM97rnibUo9N0PR5LlStpE8uy1s0dtiKq7wCxCgszu2CzGv26/4KH+LNQ8F/sW/FXUNNjEtxNpiaa6suf3N1PFazH8I5nPtivyv/AOCR/h2z1r9s7RLy5uhbzaPpWoXtrGT/AK+RofIKD/gE8jf8AoA/Uv8AY9/Yf8D/ALJ/he2ktLG31bx5cWypqniWdd8rNjLx2+4fuockjCgFgql9xAx9IUUUAcj8UvhL4O+NXhKfwz448PWXiTRZjv8As94mTE+1lEkTjDRSBWYB0IYbjgjNfgT+2t+yrqX7IPxol0CG5vL/AMNXqfb9A1idNsksO7BjdlAUzRN8rbcZGx9qCQKP6JK/Ov8A4LaeGdOuvgB4G8QywBtWsPE4sLefPKQz2k7yrj/aa1hP/AKAPor9gf8AaNuf2nP2b9E8T6tKs3iewlk0fW5Ei8tZLuIKfMAAC5kikhkOwBQ0jKANuK+Af+C3H/JZvh5/2AJP/Sh673/ghrql3Npnxl057iRrG3m0i4ity3yJJIt4sjgdiwijBP8AsD0rgv8Agtx/yWb4ef8AYAk/9KHoA+sf+CQn/Jm9h/2G7/8A9CWvsrW9asPDei3+r6reQ6fpen28l3d3lw4SKCFFLPI7HgKqgkk9AK+Nf+CQn/Jm9h/2G7//ANCWof8AgrZ8eG+FP7NLeFdOuzb6945uDpiiN2SRbFAHu3BAwQQYoWUkZW5PXBoA/I74p+NfEX7XX7TGq61bW5m13xrrsdppllM8aGNZHSCzt2cBV+SMQx7zjO3cxySa/an48/CDQ/g3/wAE7PGngDS4I59L0HwfPAjvCq+dMiGRrhl6B3m3SnHRmJFfn1/wRy+Bv/CefHzVfiDfwh9L8FWf+j5bG6/uQ8cfylSGVYhcMeQVYxGv0+/bZ/5NG+L3/YtXv/oo0Afjz/wSpleP9uLwIqsyq8GpKwB+8PsE5wfxAP4V++VfgX/wSt/5Pk8Af9cdS/8ATfcV++lABRRRQAUUUUAFFFFABRRRQAUUUUAFFFFABRRRQAUUUUAFfK/7UHhn+y/Glrq8YxFqkHzZbJMsWFbjsNhj/HNfVFea/tBeF28SfDW9kiVnuNNYXyBSoyqgiTJPYIztgckqPofSy6t7HExb2en3n59x5lP9r5BXpxV50/fj6x3+bjzL5nz34G+Dt/8AETw3c6jo+oWpvLWdopbC4yjbdoZWVhn7xJAyAMqeaxtW8J+K/hzfJc3dlf6NPEwEd7CSFDMp4WVDtzjPAPrXb/szeKDo3jx9Lkci31WEx44x5qAuhJPt5g47sK+ryAwIIyK9zF4+rhK7pzSlF7H4zwzwRlnFGTU8bhqsqOIg3GTXvLmWqdnZ3acXpJK99D5L8H/tI+J/D8kcWqMmvWKhUKz4SZQAQMSAcnoSXDE46jOa+m/CPi7TPG+hwarpU3m28nDK3DxOOqOOzDI/MEZBBPlHxz+C+kS+GbrXdDsI9Ov7BPNlgtUVIpoh97K8BSoy2R1wQQSRjiP2YPFEmm+NJ9FeRvsupQMVjxkedGNwPt8gk6dePSuavRw+Mw8sTQXK47r+vzPo8lzTO+Fc9pZDnVX21Ktbkk23q9FZvXf3XF7aNab/AFRRRRXzR/QgUV8X/ty/8FGof2P/ABtonhCy8Ev4q1nUNMGqy3Fxfi0t4IWmeKNVwjtIxMM2QdgUBMFtxC/Mv/D8XXf+iSaf/wCDyT/4xQB+qfirwhoXjrQ59F8S6Lp3iHR7gqZtP1W0jubeQqwZd0bgqcMARkcEA18KfHL/AII3/C7xxG158OtUvvhzqYUD7IxfUdPkxvJJSV/NRmJUbhIVULxHk14v/wAPxdd/6JJp/wD4PJP/AIxR/wAPxdd/6JJp/wD4PJP/AIxQB8eftG/sR/Fv9lmRbzxboa3OgNII4fEmiym5sWfCHBbCvCcvtHmohYq23cBmv0K/4JR/tseLvjLqetfC/wCIOqT+INV07TxqWka1d7TO8EbRxSwTSZDSuDJG6sQzkeaXY4WvmL9pr/gqz4o/aI+EWsfD+LwJpHhzT9YEaXt21095L5aSpKBECqKjbkHzENwTjBww7P8A4It/B/VtY+MHib4kS2jx+HdF0yTSobpgyrLfTNG2xDt2vsiVy4zlfNhOMNQB9x/8FR/+TE/ib/3DP/TpaV8Af8EVP+TpvFP/AGJl1/6XWNff/wDwVH/5MT+Jv/cM/wDTpaV+PH7G/wC1Vd/sg/E7U/GNn4dh8TS32jy6QbSe6NuqB5oJd+4K2SPIAxj+LrxQB/RjRX5Kf8Pxdd/6JJp3/g8k/wDjFH/D8XXf+iSad/4PJP8A4xQB+tdFfkp/w/F13/okmnf+DyT/AOMV7d+yD/wVST9pT40aT8OdX+HreHbzV4rlrLUbLU/tMYkhhaYpJG0aFVMcUvzqzHdsG3BLKAe+ft/f8ma/Fj/sDN/6Glfk5/wSZ/5PW8L/APYP1D/0mev1k/b8Ut+xr8WABk/2M5/8fSvwy/ZY/aDuP2YPjJpnj+10WLxBNZQXEAsZrgwK/mxlCd4VsYznpQB/SbRX5Kf8Pxdd/wCiSad/4PJP/jFH/D8XXf8Aokmnf+DyT/4xQB+tdFfkp/w/F13/AKJJp3/g8k/+MV7f+yB/wVST9pT4zaV8OdX+HzeHL3Vorl7LUbLU/tUfmRQtMUkjaNCqmOOX5wzfMEG3BLAA7H/grb/yZb4g/wCwnp//AKPFfF//AARP/wCTi/Gn/YqSf+lltX2j/wAFbFZv2LfEJAJC6np5OB0/fqP61+Tv7G/7WV9+x/8AEDWPFNh4ct/EsupaW2mG2uLpoFQGWOTfkK2T+7Ax70Af0WUV+Rbf8FwfFPG34WaOPrqsp/8AadcX40/4LQ/GPXLO8tdA8O+FfDInjKR3gt5rq6t2PR0LyeWSP9qNh6g0Afpl+2L+1V4e/ZP+Ed/4g1C7t5PE97DLb+HdHkUyPfXgX5SyBlPkRlkaV9y4UgA73RW/E/8AYN+EuofGv9rLwBpkEH2q00/Uotd1SSaEzRLa2rrM4l9BIypCC3G6ZQetcxZ2Pxi/bU+K7+WNb+JHjO6VneSR9y20JkLckkRW0CvKcD5I1LgADIFftn+wz+xPov7H/gGaOW4i1rx5rKRvresR58obclba3DAEQoSfmIDSMSzADYkYB7L8bPh83xY+DvjfwWksME2v6LeabDPcIXjhllhZI5GA5IVircc/LxX89/7NvxWv/wBlP9pjwz4s1fSrmObw3qUtprGlzQEXMcTK9vdx+WzJiZEeTarkASKu7gEV/SLX5h/8FMv+CduqeONau/i18KdF+3avcKZPEPh6wQma7kA/4+4Ix9+QgYeNRlyAwDOz5AP0o8LeKNJ8beG9M1/Qr+HVNG1K3S6tLy3OUmicBlYfUHvyO9alfzvfsv8A7dfxR/ZTeWy8N38OseGZjul8O62HmtFbcSZIdrK0LnLZKEKxILK21cfblj/wXI0uSzla8+D95BdD/VxweIEkRvqxt1I/BTQB+otfjJ/wWE/aWsPiV8TdH+GPh68F3png55ZNVnt5w8UuoyAKYsDjdAilSc5DyyoQChzgftBf8FePin8WdJn0XwZp1v8ADDSrhAs1xYXTXWpt8rB1W6KoI1O5SDHGsilBiTBIPn/7EH7BHiv9qrxVZapqdrd6B8MbaTzL/XZIyhvFViDb2eRiSRirKXGVjwxbLBY3AP0F/wCCOvwbl8A/s46l4yv7QW+o+NNSM8L7m3PY24MUG5SBtPmm6YYzlXQ55r5s/wCC3H/JZvh5/wBgCT/0oev190nSbHw/pNlpemWdvp2m2UCW1rZ2kSxQwRIoVI0RQAqqoACgYAAFfmH/AMFtPhLqeoab8PviPYWM9zp2ni40fVbhDuS23sj2xK9QGbz1L9M+WvBYZAPcP+CQn/Jm9h/2G7//ANCWvzl/4KhfHRvjP+1Zr9laz+ZoXg8f8I9ZqodQZYmJunKsSNxnaRNygBkii64yZv2cP+Cjnir9mr9nfxD8NdB0CC61W8ubi50rxHNdAf2WZURWxb+URMVKs6lnA3PyGUbTyn7AP7M9z+0z+0LomnXdg9x4O0WRNU8QTNGWh+zo2Ut2ORzO6iPAO7aZGAIQ0AfsF/wTx+BMnwA/ZX8KaRf2bWXiHWA2vaxG4lV1uLgKVR0k5jeOBYImUADdEx6kk9R+2z/yaN8Xv+xavf8A0Ua9srxT9tgFv2R/i9gZ/wCKZvv/AEU1AH47f8Erf+T5PAH/AFx1L/033FfvpX4F/wDBKsE/tx+AcDOIdSJ/8ALiv30oAKKKKACiiigAooooAKKKKACiiigAooooAKq6rqltoml3mo3svkWdpC9xPKQTsjRSzNgcnAB6Varyv9qJmX4FeJypIOLYcen2mLP6UpOybPRy3CrHY2hhZOyqTjG/bmaX6nzH8U/2oPFXjbVp00S/uvDmhI4+zw2knlXDgZw8ki/Nk55UHaOByRuPJaP8cvH+hXn2m28XarJJtK7by4N0nP8AsS7lz74zXXfsl2eiXvxegGsxwSyx2skunLcdPtSshUgdCwTzCM9CMjkA19R/Hjxl4R8F+FFu/E2l6frl0Sw07TbyBJWllxyQGB2qMjc3YYHJIB44pyXO5H9C4/MMvyPG0shw2WqqpJdtb+qfNtq211vsfO3hv9tDxhpn2ePVtP03WoUz5kmxreeT/gSkoPwSvZfhl+0xpfxa1KPw+fC2pLfXSuJ44/LuLWOHGGeR2KkLzg/JySAMkgV8d+H/AA3qnxL8YJp+kWUIvtQnZxDAnlwQqSSxwPuoo/IDHNffvwl+E+k/CTwyunWCie9m2ve37Lh7mQD9FGSFXsCepLE3SlOT30PC42wPDmWYflWHSxE1ootpLzaWluytrstL2+S9b0+8+G/j2e3jJ+1aTeh4JJUHzhWDRuRnow2tj3r7N8G+NdK8daPFqGl3KyqygywkjzIGP8Lr2PB9jjIyOa434xfBeH4kJDf2M6WOtwL5Yklz5U0eSQr4BIIJOGAPUgg8EfNmpfCnxjpd49tN4a1KSRcEtbW7TpyM8OmVP4GvtZewzSlFynyzR/nXR/tjw3zHERoYV18JVd42vpvbVKVmk7NNe9a62PpD4+fEaw8L+Eb/AEeOeOXWNSha3W2HzFI2GHdwD8o2khc9SRwQGx4/+zP4fl1T4iDUQGWDTLd5GcLlS7qY1QnsSGc/8ANYHhj4I+MPE155S6PPpkSnD3GpI0CLwezDc3THyg9RnFfVPw7+H2n/AA58Ppp1kWmlc+Zc3TjDTSYwTj+EDoFHQepJJzrTo4HDSoU5c0pb/wBeh6GVYbNuNeIaOdY/Dujh6FnFO+rTurXScnzat2SsrbnU0UUV8wf0WeBftPfsRfDH9rJtMuvGVnfWWt6cnkW+t6LOsF2INxbyGLo6Om4lgGUlSzbSu5s+A/8ADln4Hf8AQyePf/BjZ/8AyJX33RQB8Cf8OWfgd/0Mnj3/AMGNn/8AIlH/AA5Z+B3/AEMnj3/wY2f/AMiV990UAfD3hP8A4I7/AAA8OaqLvUP+Ep8U2+0r9h1bVlSEn+9m2ihfI/38e1fZPhHwfoXgHw7Z6B4a0ex0DRLNWW30/TbdIIIgzFm2ooABLMzE9yxJ5JrYooA5z4ifDvw78WPBWreEvFulQ614d1WLybuxnJCyKGDKQVIZWVlVlZSCrKCCCAa+KZv+CLnwMkmd18QeO4lZiRGmpWm1fYZtScD3Jr75ooA+BP8Ahyz8Dv8AoZPHv/gxs/8A5Eo/4cs/A7/oZPHv/gxs/wD5Er77ooA+BP8Ahyz8Dv8AoZPHv/gxs/8A5Er1/wDZt/4J3/CP9l/xdJ4p8OW+q634kEbRWupeILmOeSyVlKyCFY441UspKlypbaWUEBmB+nKKAM3xJ4d03xh4d1XQdZtEv9I1S0lsby1kJCzQSoUkQ4IOCrEcHvXxBqn/AARl+BGoaldXUGreNdMgmlaRLK11O3aKBSchEMls7lR0G5mPHJPWvvGigD4E/wCHLPwO/wChk8e/+DGz/wDkSj/hyz8Dv+hk8e/+DGz/APkSvvuigD4E/wCHLPwO/wChk8e/+DGz/wDkSvYf2a/+CePwj/Ze8VS+J/Ddrqmt+JPLaK21TxDcR3Etkjja4gCRxohYZUvtL7WZQwVmB+mqKAOW+J3wx8NfGTwLqvg7xfpq6v4d1RES6s2leLfsdZEIZCGUh0VgQRyor4w/4cufAzzGb/hIPHWCeF/tK0wPp/oua++KKAPg2P8A4Ix/AlMZ1fxs/H8Wp239Laux8M/8Enf2b9BtfKvfCeo+Ipc5+0anrV0r/TEDxL/47X2DRQBgeCvh/wCF/hro7aT4S8OaT4X0tpTO1lo1jFaQtIQAXKRqAWIVQWIydo9K36KKACiiigD57+P37BvwY/aOuLnUfE3hZbDxHOpDeIdDk+x3pY7fncgGOZsKFBmR8DgYr5r1D/giV8MJL5WsfHni62s8/NFcC1mkP0cRIB/3ya/RiigD41+FX/BJv4BfDTVV1K+0zVvHV1HJFLCnii8WWCFkJP8AqYUiSRWOMpKJFIAGOufsDS9Ls9D02007TrSDT9Ps4Ut7a0tYljihiRQqIiKAFVQAAAMAACrVFABWd4i8OaV4u0O90bXNNtNY0i9jMNzY30KzQzIequjAhh9a0aKAPhHxF/wRp+A+ta1d31nqPjPQLaZtyabp2pwPBAMAbUM9vJIRxn5nY89e1fVXwL+APgf9nLwRB4W8C6NHpdgpD3E7HzLm8lxgyzyHl3P4BRwoVQAPRKKACqGv6Dp/inQdS0XVrSLUNK1K2ks7u0mGUnhkUo6MO4ZSQfrV+igD59/Z7/YU+En7MvjDV/FHgvSb5Na1BZYEuNQvnuPsdtIyMbeFTgbAY1wzhpOoLkEivoKiigAooooAKKKKACiiigAooooAKKKKACiiigAqnq+lWuvaTe6bfRedZXkL288e4rvjdSrDIIIyCeRzVyigqMpQkpRdmj4E+Jn7Nfi7wNrDpp+m3XiHSZGJt7rT4WmcLzxIiglWAxzjaex6gcz4f+EfjjxrqEMdp4e1OVpjt+13ULxwjaOd0rgKMAdM54wATxX6Q0Vz+xVz9eo+JeY06ChUoxlUStza/e0v0aPM/gf8E9P+EOg7SY73XrpQb2+Ucevlx55CD82PJxwB6ZRRW6SSsj8sxuNxGYYieKxMuact3/XRdF0CiiimcQUUUUAFFFFABRRRQAUUUUAFFFFABRRRQAUUUUAFFFFABRRRQAUUUUAFFFFABRRRQAUUUUAFFFFABRRRQAUUUUAFFFFABRRRQAUUUUAFFFFABRRRQAUUUUAFFFFABRRRQAUUUUAFFFFABRRRQAUUUUAFFFFABRRRQAUUUUAFFFFABRRRQAUUUUAFFFFABRRRQAUUUUAFFFFABRRRQAUUUUAFFFFABRRRQAUUUUAFFFFABRRRQAUUUUAFFFFABRRRQAUUUUAFFFFABRRRQAUUUUAFFFFABRRRQAUUUUAFFFFABRRRQAUUUUAFFFFABRRRQAUUUUAFFFFABRRRQAUUUUAFFFFABRRRQAUUUUAFFFFABRRRQAUUUUAFFFFABRRRQAUUUUAFFFFABRRRQAUUUUAFFFFABRRRQAUUUUAFFFFABRRRQAUUUUAFFFFABRRRQAUUUUAFFFFABRRRQAUUUUAFFFFABRRRQAUUUUAFFFFABRRRQAUUUUAFFFFABRRRQAUUUUAFFFFABRRRQAUUUUAFFFFABRRRQAUUUUAFFFFABRRRQAUUUUAFFFFABRRRQAUUUUAFFFFABRRRQAUUUUAFFFFABRRRQAUUUUAFFFFABRRRQAUUUUAf/9k=

  links:
  - name: Website
    url: https://www.seldon.io/
  - name: Documentation
    url: https://docs.seldon.io/projects/seldon-core/en/latest/
  - name: Seldon Operator
    url: https://github.com/seldonio/seldon-operator

  labels:
    name: seldon-operator
  selector:
    matchLabels:
      name: seldon-operator
  installModes:
  - type: OwnNamespace
    supported: true
  - type: SingleNamespace
    supported: true
  - type: MultiNamespace
    supported: false
  - type: AllNamespaces
    supported: true
  install:
    strategy: deployment
    spec:
      permissions:
      - serviceAccountName: default
        rules:
        - apiGroups:
          - apps
          resources:
          - deployments
          verbs:
          - get
          - list
          - watch
          - create
          - update
          - patch
          - delete
        - apiGroups:
          - apps
          resources:
          - deployments/status
          verbs:
          - get
          - update
          - patch
        - apiGroups:
          - v1
          resources:
          - services
          verbs:
          - get
          - list
          - watch
          - create
          - update
          - patch
          - delete
        - apiGroups:
          - v1
          resources:
          - services/status
          verbs:
          - get
          - update
          - patch
        - apiGroups:
          - autoscaling
          resources:
          - horizontalpodautoscalers
          verbs:
          - get
          - list
          - watch
          - create
          - update
          - patch
          - delete
        - apiGroups:
          - autoscaling
          resources:
          - horizontalpodautoscalers/status
          verbs:
          - get
          - update
          - patch
        - apiGroups:
          - machinelearning.seldon.io
          resources:
          - seldondeployments
          verbs:
          - get
          - list
          - watch
          - create
          - update
          - patch
          - delete
        - apiGroups:
          - machinelearning.seldon.io
          resources:
          - seldondeployments/finalizers
          verbs:
          - "*"  
        - apiGroups:
          - machinelearning.seldon.io
          resources:
          - seldondeployments/status
          verbs:
          - get
          - update
          - patch
        - apiGroups:
          - admissionregistration.k8s.io
          resources:
          - mutatingwebhookconfigurations
          - validatingwebhookconfigurations
          verbs:
          - get
          - list
          - watch
          - create
          - update
          - patch
          - delete
        - apiGroups:
          - ""
          resources:
          - secrets
          verbs:
          - get
          - list
          - watch
          - create
          - update
          - patch
          - delete
        - apiGroups:
          - ""
          resources:
          - services
          verbs:
          - get
          - list
          - watch
          - create
          - update
          - patch
          - delete


      deployments:
      - name: seldon-operator-controller-manager
        spec:
          selector:
            matchLabels:
              control-plane: controller-manager
              controller-tools.k8s.io: "1.0"
          serviceName: seldon-operator-controller-manager-service
          template:
            metadata:
              annotations:
                prometheus.io/scrape: "true"
              labels:
                control-plane: controller-manager
                controller-tools.k8s.io: "1.0"
            spec:
              containers:
              - command:
                - /manager
                env:
                - name: WATCH_NAMESPACE 
                  valueFrom:
                    fieldRef:
<<<<<<< HEAD
                      fieldPath: metadata.namespace
                - name: WATCH_NAMESPACE 
                  valueFrom:
                    fieldRef:
=======
>>>>>>> b037736c
                      fieldPath: metadata.annotations['olm.targetNamespaces']
                - name: SECRET_NAME
                  value: seldon-operator-webhook-server-secret
                - name: AMBASSADOR_ENABLED
                  value: 'true'
                - name: AMBASSADOR_SINGLE_NAMESPACE
                  value: 'false'
                - name: ENGINE_CONTAINER_IMAGE_AND_VERSION
                  value: seldonio/engine:0.2.8-SNAPSHOT
                - name: ENGINE_CONTAINER_IMAGE_PULL_POLICY
                  value: IfNotPresent
                - name: ENGINE_CONTAINER_SERVICE_ACCOUNT_NAME
                  value: default
                - name: PREDICTIVE_UNIT_SERVICE_PORT
                  value: '9000'
                - name: ENGINE_SERVER_GRPC_PORT
                  value: '5001'
                - name: ENGINE_SERVER_PORT
                  value: '8000'
                - name: ENGINE_PROMETHEUS_PATH
                  value: prometheus
                image: seldonio/seldon-core-operator:0.2.8-SNAPSHOT
                imagePullPolicy: IfNotPresent
                name: manager
                ports:
                - containerPort: 8080
                  name: metrics
                  protocol: TCP
                - containerPort: 9876
                  name: webhook-server
                  protocol: TCP
                resources:
                  requests:
                    cpu: 100m
                    memory: 20Mi
                volumeMounts:
                - mountPath: /tmp/cert
                  name: cert
                  readOnly: true
              terminationGracePeriodSeconds: 10
              volumes:
              - name: cert
                secret:
                  defaultMode: 420
                  secretName: seldon-operator-webhook-server-secret

  customresourcedefinitions:
    owned:
    - kind: SeldonDeployment
      name: seldondeployments.machinelearning.seldon.io
      version: v1alpha2
      displayName: Seldon Delpoyment
      description: A seldon engine deployment
<|MERGE_RESOLUTION|>--- conflicted
+++ resolved
@@ -257,16 +257,13 @@
               - command:
                 - /manager
                 env:
-                - name: WATCH_NAMESPACE 
+                - name: POD_NAMESPACE
                   valueFrom:
                     fieldRef:
-<<<<<<< HEAD
                       fieldPath: metadata.namespace
                 - name: WATCH_NAMESPACE 
                   valueFrom:
                     fieldRef:
-=======
->>>>>>> b037736c
                       fieldPath: metadata.annotations['olm.targetNamespaces']
                 - name: SECRET_NAME
                   value: seldon-operator-webhook-server-secret
@@ -320,3 +317,4 @@
       version: v1alpha2
       displayName: Seldon Delpoyment
       description: A seldon engine deployment
+
